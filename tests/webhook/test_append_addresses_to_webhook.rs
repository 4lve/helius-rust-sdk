--- conflicted
+++ resolved
@@ -63,11 +63,8 @@
         config,
         client,
         rpc_client,
-<<<<<<< HEAD
         async_rpc_client: None,
-=======
         ws_client: None,
->>>>>>> 9e2603f6
     };
 
     let response: Result<Webhook> = helius
@@ -135,11 +132,8 @@
         config,
         client,
         rpc_client,
-<<<<<<< HEAD
         async_rpc_client: None,
-=======
         ws_client: None,
->>>>>>> 9e2603f6
     };
     let response: Result<Webhook> = helius
         .append_addresses_to_webhook(
