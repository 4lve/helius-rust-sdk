use helius::config::Config;
use helius::error::Result;
use helius::rpc_client::RpcClient;
use helius::types::{Cluster, HeliusEndpoints};
use helius::Helius;
use mockito::Server;
use reqwest::Client;
use std::sync::Arc;

#[tokio::test]
async fn test_delete_webhook_success() {
    let mut server: Server = Server::new_with_opts_async(mockito::ServerOpts::default()).await;
    let url: String = format!("{}/", server.url());

    server
        .mock("DELETE", "/v0/webhooks/0e8250a1-ceec-4757-ad69?api-key=fake_api_key")
        .with_status(200)
        .with_header("Content-Type", "application/json")
        .create();

    let config: Arc<Config> = Arc::new(Config {
        api_key: "fake_api_key".to_string(),
        cluster: Cluster::Devnet,
        endpoints: HeliusEndpoints {
            api: url.to_string(),
            rpc: url.to_string(),
        },
    });

    let client: Client = Client::new();
    let rpc_client: Arc<RpcClient> = Arc::new(RpcClient::new(Arc::new(client.clone()), Arc::clone(&config)).unwrap());
    let helius: Helius = Helius {
        config,
        client,
        rpc_client,
<<<<<<< HEAD
        async_rpc_client: None,
=======
        ws_client: None,
>>>>>>> 9e2603f6
    };

    let response: Result<()> = helius.delete_webhook("0e8250a1-ceec-4757-ad69").await;
    assert!(response.is_ok(), "The API call failed: {:?}", response.err());
}

#[tokio::test]
async fn test_delete_webhook_failure() {
    let mut server: Server = Server::new_with_opts_async(mockito::ServerOpts::default()).await;
    let url: String = format!("{}/", server.url());

    server
        .mock("DELETE", "/v0/webhooks/0e8250a1-ceec-4757-ad69?api-key=fake_api_key")
        .with_status(500)
        .with_header("Content-Type", "application/json")
        .with_body(r#"{"error":"Internal Server Error"}"#)
        .create();

    let config: Arc<Config> = Arc::new(Config {
        api_key: "fake_api_key".to_string(),
        cluster: Cluster::Devnet,
        endpoints: HeliusEndpoints {
            api: url.to_string(),
            rpc: url.to_string(),
        },
    });

    let client: Client = Client::new();
    let rpc_client: Arc<RpcClient> = Arc::new(RpcClient::new(Arc::new(client.clone()), Arc::clone(&config)).unwrap());
    let helius: Helius = Helius {
        config,
        client,
        rpc_client,
<<<<<<< HEAD
        async_rpc_client: None,
=======
        ws_client: None,
>>>>>>> 9e2603f6
    };
    let response: Result<()> = helius.delete_webhook("0e8250a1-ceec-4757-ad69").await;
    assert!(response.is_err(), "Expected an error due to server failure");
}<|MERGE_RESOLUTION|>--- conflicted
+++ resolved
@@ -33,11 +33,8 @@
         config,
         client,
         rpc_client,
-<<<<<<< HEAD
         async_rpc_client: None,
-=======
         ws_client: None,
->>>>>>> 9e2603f6
     };
 
     let response: Result<()> = helius.delete_webhook("0e8250a1-ceec-4757-ad69").await;
@@ -71,11 +68,8 @@
         config,
         client,
         rpc_client,
-<<<<<<< HEAD
         async_rpc_client: None,
-=======
         ws_client: None,
->>>>>>> 9e2603f6
     };
     let response: Result<()> = helius.delete_webhook("0e8250a1-ceec-4757-ad69").await;
     assert!(response.is_err(), "Expected an error due to server failure");
