--- conflicted
+++ resolved
@@ -46,11 +46,8 @@
         config,
         client,
         rpc_client,
-<<<<<<< HEAD
         async_rpc_client: None,
-=======
         ws_client: None,
->>>>>>> 9e2603f6
     };
 
     let request: EditWebhookRequest = EditWebhookRequest {
@@ -105,6 +102,7 @@
         config,
         client,
         rpc_client,
+        async_rpc_client: None,
         ws_client: None,
     };
 
@@ -119,18 +117,6 @@
         encoding: Default::default(),
     };
 
-<<<<<<< HEAD
-    let client: Client = Client::new();
-    let rpc_client: Arc<RpcClient> = Arc::new(RpcClient::new(Arc::new(client.clone()), Arc::clone(&config)).unwrap());
-    let helius = Helius {
-        config,
-        client,
-        rpc_client,
-        async_rpc_client: None,
-    };
-    let response: Result<Webhook, HeliusError> = helius.edit_webhook(request).await;
-=======
     let response: Result<Webhook> = helius.edit_webhook(request).await;
->>>>>>> 9e2603f6
     assert!(response.is_err(), "Expected an error due to server failure");
 }